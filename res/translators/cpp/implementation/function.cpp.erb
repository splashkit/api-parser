<%#
    Start with exposing the CLib signatures for each function. Then implement
    each of the function bodies calling the SK-clib code. This is a four-step
    process: variableize the arguments to the SK call from their lib-type
    adapted versions, make the call (and return the call if non-void).
%>

<%
  @functions.each do |function|
%>
<%= cpp_signature_for(function) %> {
<%
    function[:parameters].each do |param_name, param_data|
%>
<%#
    1. Convert each parameter using the adapter functions available
%>
<%
      param_adapted =
        if param_data[:is_pointer]
          param_name
        else
          adapter_fn = @clib.lib_adapter_fn_for param_data
          "#{adapter_fn}(#{param_name})"
        end
      ptr = param_data[:is_pointer] ? '*' : ''
      const = param_data[:is_const] ? 'const ' : ''
      type = @clib.lib_type_for param_data
      lib_param_decl = "#{const}#{type} #{ptr}__skparam__#{param_name}"
%>
    <%= lib_param_decl %> = <%= param_adapted %>;
<%
    end # end parameters.each
%>
<%#
    2. Make the function call to lib function (and assign __skreturn
       if non-void)
%>
<%
    return_val = unless is_void?(function) then
      "#{@clib.lib_type_for function[:return]} __skreturn = "
    end
    lib_fn_name = @clib.lib_function_name_for(function)
    param_list = function[:parameters].map do |param_name, param_data|
      address_of_oper = (param_data[:is_reference] && !param_data[:is_const]) ? '&' : ''
      "#{address_of_oper}__skparam__#{param_name}"
    end.join(', ')
    func_call  = "#{return_val}#{lib_fn_name}(#{param_list})"
%>
    <%= func_call %>;
<%#
    3. Update all non-const references.
%>
<%
    non_const_refs = function[:parameters].select do | _, param_data |
      param_data[:is_reference] && !param_data[:is_const]
    end # end select
    non_const_refs.each do | param_name, param_data |
      adapter_fn = cpp_adapter_fn_for param_data
%>
    <%= param_name %> = <%= adapter_fn %>(__skparam__<%= param_name %>);
<%
    end # end non_const_ptrs.each
%>
<%#
    4. Free any string or vector parameters
%>
<%
    params_to_free = function[:parameters].select do | _, param_data |
<<<<<<< HEAD
      param_data[:type] == 'string' || param_data[:type] == 'vector'
=======
      param_data[:type] == 'string' || param_data[:is_vector]
>>>>>>> 2601a85a
    end # end select
    params_to_free.each do | param_name, param_data |
      type_name = @clib.lib_type_for(param_data)
%>
    __skadapter__free<%=type_name%>(__skparam__<%=param_name%>);
<%
<<<<<<< HEAD
    end # end do
=======
    end # end each
>>>>>>> 2601a85a
%>
<%#
    5. Return __skreturn variable if non-void
%>
<%
    unless is_void?(function)
%>
    return <%= cpp_adapter_fn_for function[:return] %>(__skreturn);
<%
    end # end unless
%>
}
<%
  end # end functions.each
%><|MERGE_RESOLUTION|>--- conflicted
+++ resolved
@@ -67,22 +67,14 @@
 %>
 <%
     params_to_free = function[:parameters].select do | _, param_data |
-<<<<<<< HEAD
-      param_data[:type] == 'string' || param_data[:type] == 'vector'
-=======
       param_data[:type] == 'string' || param_data[:is_vector]
->>>>>>> 2601a85a
     end # end select
     params_to_free.each do | param_name, param_data |
       type_name = @clib.lib_type_for(param_data)
 %>
     __skadapter__free<%=type_name%>(__skparam__<%=param_name%>);
 <%
-<<<<<<< HEAD
-    end # end do
-=======
     end # end each
->>>>>>> 2601a85a
 %>
 <%#
     5. Return __skreturn variable if non-void
