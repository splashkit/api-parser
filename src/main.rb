--- conflicted
+++ resolved
@@ -10,11 +10,8 @@
 options = {
   generators: [],
   src: nil,
-<<<<<<< HEAD
-  out: nil
-=======
+  out: nil,
   validate_only: false
->>>>>>> 5bac1ef0
 }
 
 # Options parse block
@@ -27,13 +24,9 @@
               .to_h
   # Setup
   help = <<-EOS
-<<<<<<< HEAD
 Usage: parse.rb --from /path/to/splashkit/coresdk/src/coresdk[/file.h]
                 --to GENERATOR[,GENERATOR ... ]
                 [--out /path/to/write/output/to]
-=======
-Usage: parse.rb --from /path/to/splashkit/coresdk/src/coresdk[/file.h] [ OPTIONS ]
->>>>>>> 5bac1ef0
 EOS
   opts.banner = help
   opts.separator ''
@@ -59,21 +52,19 @@
       gen_class
     end
   end
-<<<<<<< HEAD
   # Output file(s)
   help = <<-EOS
 Directory to write output to
 EOS
   opts.on('-o', '--out OUTPUT', help) do |out|
     options[:out] = out
-=======
+  end
   # Validate only (don't generate)
   help = <<-EOS
 Validate HeaderDoc only to parse without translating
 EOS
   opts.on('-v', '--validate', help) do |validated|
     options[:validate_only] = true
->>>>>>> 5bac1ef0
   end
   opts.separator ''
   opts.separator 'Generators:'
@@ -82,15 +73,10 @@
 # Parse block
 begin
   opt_parser.parse!
-<<<<<<< HEAD
-  mandatory = [:generators, :src]
-  missing = mandatory.select { |param| options[param].nil? }
-=======
   mandatory = [:src]
   # Add generators to mandatory if not validating
   mandatory << :generators unless options[:validate_only]
   missing = mandatory.select{ |param| options[param].nil? }
->>>>>>> 5bac1ef0
   raise OptionParser::MissingArgument.new "Arguments missing" unless missing.empty?
 rescue OptionParser::InvalidOption, OptionParser::MissingArgument
   puts $!.to_s
@@ -101,23 +87,17 @@
 begin
   raise 'headerdoc2html is not installed!' unless Parser.headerdoc_installed?
   parsed = Parser.parse(options[:src])
-<<<<<<< HEAD
   options[:generators].each do |generator_class|
     out = generator_class.new(parsed, options[:src]).execute
-    if options[:out]
+    if options[:validate_only]
+      puts 'Parser succeeded with no errors 🎉'
+    elsif options[:out]
       out.each do |filename, contents|
         output = options[:out] + '/' + filename
         FileUtils.mkdir_p File.dirname output
         puts "Writing output to #{output}..."
         File.write output, contents
       end
-=======
-  if options[:validate_only]
-    puts 'Parser succeeded with no errors 🎉'
-  else
-    options[:generators].each do | generator_class |
-      puts generator_class.new(parsed).execute
->>>>>>> 5bac1ef0
     end
   end
 rescue Parser::ParserError
