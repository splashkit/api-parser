module Translators
  #
  # Common helper methods for translators
  #
  class AbstractTranslator
    require 'erb'
    # Access to config vars
    require_relative '../config'
    extend Config
    # Indentation helper
    require_relative '../../lib/core_ext/string'
    # Plucking for arrays of hashes
    require_relative '../../lib/core_ext/array'

    #
    # Initializes the translator with the data and source directories provided
    #
    def initialize(data, src)
      @data = data
      @src = src
      @direct_types = []
      @enums = @data[:enums] || @data.values.pluck(:enums).flatten
      @typealiases =
        (@data[:typedefs] || @data.values.pluck(:typedefs).flatten).select do |td|
          !td[:is_function_pointer]
        end
      @function_pointers =
        (@data[:typedefs] || @data.values.pluck(:typedefs).flatten).select do |td|
          td[:is_function_pointer]
        end
      @structs = @data[:structs] || @data.values.pluck(:structs).flatten
      @functions = @data[:functions] || @data.values.pluck(:functions).flatten
      @defines = @data[:defines] || @data.values.pluck(:defines).flatten
<<<<<<< HEAD

      @vector_types =
        @functions.map do |fn|
          result = []
          if fn[:return][:type] == "vector"
            result << { type_p: fn[:return][:type_p] }
          end
          result << fn[:parameters].values.select { |param| param[:type] == "vector" }.map { |param| { type_p: param[:type_p] } }
          result
        end.flatten.uniq
=======
      @vector_types =
        @functions
        .map { |fn| fn[:return] }                       # Return types...
        .select { |rettype| rettype [:is_vector] }      # that are vectors
        .concat(
          @functions
          .map { |fn| fn[:parameters].values }.flatten  # Parameter types...
          .select { |param| param[:is_vector] }         # that are vectors
        )
        .map { |param| param[:type_parameter] }         # Map to their type
        .uniq                                           # unique type params
>>>>>>> 2601a85a
    end

    #
    # Ensure our structs are ordered. Must do this here so we have
    # @direct_types defined with some overidden data
    #
    class << self
      alias _new :new
      def new(*args)
        inst = _new(*args)
        inst.instance_variable_set(:@structs, inst.ordered_structs)
        inst
      end
    end

    #
    # Executes the translator on the template file, returning a string result
    #
    def execute
      puts "Executing #{name} translator..."
      execute_result = render_templates
      puts 'Done!'
      execute_result
    end

    #
    # Override this method in the child class to do something once the
    # execution is complete
    #
    def post_execute
    end

    #
    # Gets the full name of the translator
    #
    def name
      self.class.name.to_s.split('::')[1].downcase
    end

    #
    # Dynamically adds the case conversion functions using the right types
    # assigned by self.case_converters
    #
    def self.case_converters=(converters)
      string_case_module = Module.new do
        def send_case_conversion_method(casee)
          send("to_#{casee}".to_sym)
        end
        define_method(:type_case) do
          send_case_conversion_method converters[:types]
        end
        define_method(:function_case) do
          send_case_conversion_method converters[:functions]
        end
        define_method(:variable_case) do
          send_case_conversion_method converters[:variables]
        end
      end
      string_case_module.freeze
      String.prepend string_case_module
    end

    private_class_method :"case_converters="

    #
    # Returns the structs ordered by dependency between other structs
    #
    def ordered_structs
      # What types do I know of
      knows_of = @direct_types + @typealiases.pluck(:name) + @enums.pluck(:name)
      unordered_structs = @structs
      result = []
      unordered_structs.each do |struct|
        struct[:fields].each do |_, field_data|
          field_type = field_data[:type]
          field_struct = unordered_structs.select { |s| s[:name] == field_type }.first
          # This is a struct type I know about already...
          next if knows_of.include?(field_type) || field_struct.nil?
          result << field_struct
          knows_of << field_type
        end
        # Skip this struct if was already added by a field
        next if knows_of.include?(struct[:name])
        result << struct
        knows_of << struct[:name]
      end
      result
    end

    protected

    #
    # Default case types are snake_case, unless it is overridden in a subclass
    #
    self.case_converters = {
      types:      :snake_case,
      functions:  :snake_case,
      variables:  :snake_case
    }

    #
    # Return true iff function provided is void
    #
    def is_void?(function)
      function[:return][:type] == 'void' && !function[:return][:is_pointer]
    end

    #
    # Called under `execute` to render templates. Should return a hash
    # with the intended filename as the key and its contents as the value
    #
    def render_templates
      raise NotImplementedError
    end

    #
    # Alias of attr_reader but allows multiple aliases to be used
    #
    def self.attr_readers(attribute_name, *list_of_aliases)
      list_of_aliases.each do |aliass|
        define_method(aliass) do
          instance_variable_get("@#{attribute_name}")
        end
      end
    end

    #
    # Returns the translator's resource directory
    #
    def translator_res_dir
      File.expand_path('../../../res/translators', __FILE__) + '/' + name
    end

    #
    # Reads a file defined by res/translators/{translator_name}/{file_name}
    #
    def read_res_file(file_path)
      file = File.new file_path, 'r'
      file.readlines.join
    ensure
      file.close
    end

    #
    # Reads a translator's template file (defaults to the primary template file)
    #
    def read_template(name = self.name)
      # Don't know the extension, but if it's module.tpl.* then it's the primary
      # template file
      puts "Running template #{name}..."
      # Don't prepend .* unless extension is specified
      filename = name =~ /\.\w+$/ ? name : "#{name}.*"
      path = "#{translator_res_dir}/#{filename}.erb"
      files = Dir[path]
      raise "No template files found under #{path}" if files.empty?
      raise "Need exactly one match for #{path}" unless files.length == 1
      template = read_res_file(files.first).strip << "\n"
      ERB.new(template, nil, '>').result(binding)
    end

    #
    # Attempts to lookup a raw type for the provided type
    #
    def raw_type_for(type)
      if @typealiases.pluck(:name).include? type
        'typealias'
      elsif @structs.pluck(:name).include? type
        'struct'
      elsif @enums.pluck(:name).include? type
        'enum'
      else
        type
      end
    end
  end
end<|MERGE_RESOLUTION|>--- conflicted
+++ resolved
@@ -31,18 +31,6 @@
       @structs = @data[:structs] || @data.values.pluck(:structs).flatten
       @functions = @data[:functions] || @data.values.pluck(:functions).flatten
       @defines = @data[:defines] || @data.values.pluck(:defines).flatten
-<<<<<<< HEAD
-
-      @vector_types =
-        @functions.map do |fn|
-          result = []
-          if fn[:return][:type] == "vector"
-            result << { type_p: fn[:return][:type_p] }
-          end
-          result << fn[:parameters].values.select { |param| param[:type] == "vector" }.map { |param| { type_p: param[:type_p] } }
-          result
-        end.flatten.uniq
-=======
       @vector_types =
         @functions
         .map { |fn| fn[:return] }                       # Return types...
@@ -54,7 +42,6 @@
         )
         .map { |param| param[:type_parameter] }         # Map to their type
         .uniq                                           # unique type params
->>>>>>> 2601a85a
     end
 
     #
